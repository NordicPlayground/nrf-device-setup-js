--- conflicted
+++ resolved
@@ -165,12 +165,8 @@
 ));
 
 const sendDetachRequest = openDecorator((usbdev, interfaceNumber) => (
-<<<<<<< HEAD
     new Promise((resolve, reject) => {
-=======
-    new Promise(resolve => {
         assertDfuTriggerInterface(usbdev, interfaceNumber);
->>>>>>> cb1fab3a
         usbdev.controlTransfer(
             ReqTypeOUT, DFU_DETACH_REQUEST, 0, interfaceNumber, detachReqBuf,
             (err, data) => {
